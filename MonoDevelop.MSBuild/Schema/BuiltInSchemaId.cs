--- conflicted
+++ resolved
@@ -29,12 +29,9 @@
 	ProjectSystemCps,
 	GenerateAssemblyInfo,
 	ValidatePackage,
-<<<<<<< HEAD
-	ILCompiler
-=======
+	ILCompiler,
 	AspireAppHost,
 	AspireHostingOrchestration,
 	AspireHostingSdk,
 	AspireDashboardSdk
->>>>>>> a0d20cac
 }