// Copyright (c) Microsoft. All rights reserved.
// Licensed under the MIT license. See LICENSE file in the project root for full license information.

using System;
using System.Collections.Generic;
using System.Collections.Immutable;
using System.IO;
using System.Linq;
using System.Threading;
using System.Threading.Tasks;
using System.Net.Http;
using System.Text.RegularExpressions;

using Microsoft.Build.Framework;
using Microsoft.CodeAnalysis.CSharp;
using Microsoft.VisualStudio.Language.Intellisense.AsyncCompletion;
using Microsoft.VisualStudio.Language.Intellisense.AsyncCompletion.Data;
using Microsoft.VisualStudio.Text;
using Microsoft.VisualStudio.Text.Adornments;
using Microsoft.VisualStudio.Text.Editor;
using Microsoft.VisualStudio.Text.Operations;

using MonoDevelop.MSBuild.Language;
using MonoDevelop.MSBuild.Language.Expressions;
using MonoDevelop.MSBuild.Schema;
using MonoDevelop.MSBuild.SdkResolution;
using MonoDevelop.Xml.Dom;
using MonoDevelop.Xml.Editor.Completion;
using MonoDevelop.Xml.Parser;
using System;
using System.IO;
using Newtonsoft.Json.Linq;
using System.Runtime.InteropServices;
using System.Net.Http.Headers;
using Microsoft.Build.Framework;
using ProjectFileTools.NuGetSearch.Feeds;

using ProjectFileTools.NuGetSearch.Feeds;

using static MonoDevelop.MSBuild.Language.ExpressionCompletion;
using Microsoft.CodeAnalysis.CSharp.Syntax;

namespace MonoDevelop.MSBuild.Editor.Completion
{
	class MSBuildCompletionSource : XmlCompletionSource<MSBuildBackgroundParser, MSBuildParseResult>, ICompletionDocumentationProvider
	{
		readonly MSBuildCompletionSourceProvider provider;

		public MSBuildCompletionSource (ITextView textView, MSBuildCompletionSourceProvider provider) : base (textView)
		{
			this.provider = provider;
		}

		class MSBuildCompletionSessionContext
		{
			public MSBuildRootDocument doc;
			public MSBuildResolveResult rr;
			public XmlParser spine;
		}

		// this is primarily used to pass info from GetCompletionContextAsync to GetDocumentationAsync
		// but also reuses the values calculated for expression completion in GetCompletionContextAsync
		// if it's determined not be be expression completion but actually ends up
		// in GetElementCompletionsAsync or GetAttributeCompletionsAsync
		async Task<MSBuildCompletionSessionContext> GetSessionContext (IAsyncCompletionSession session, SnapshotPoint triggerLocation, CancellationToken token)
		{
			if (session.Properties.TryGetProperty<MSBuildCompletionSessionContext> (typeof (MSBuildCompletionSessionContext), out var context)) {
				return context;
			}
			var parser = GetParser ();
			var parseResult = await parser.GetOrParseAsync ((ITextSnapshot2)triggerLocation.Snapshot, token);
			var doc = parseResult.MSBuildDocument ?? MSBuildRootDocument.Empty;
			var spine = parser.GetSpineParser (triggerLocation);
			var rr = MSBuildResolver.Resolve (GetSpineParser (triggerLocation), triggerLocation.Snapshot.GetTextSource (), doc, provider.FunctionTypeProvider);
			context = new MSBuildCompletionSessionContext { doc = doc, rr = rr, spine = spine };
			session.Properties.AddProperty (typeof (MSBuildCompletionSessionContext), context);
			return context;
		}

		CompletionContext CreateCompletionContext (List<CompletionItem> items)
			=> new CompletionContext (ImmutableArray<CompletionItem>.Empty.AddRange (items), null, InitialSelectionHint.SoftSelection);

		protected override async Task<CompletionContext> GetElementCompletionsAsync (
			IAsyncCompletionSession session,
			SnapshotPoint triggerLocation,
			List<XObject> nodePath,
			bool includeBracket,
			CancellationToken token)
		{
			var context = await GetSessionContext (session, triggerLocation, token);
			var rr = context.rr;
			var doc = context.doc;

			if (rr == null) {
				return CompletionContext.Empty;
			}

			var items = new List<CompletionItem> ();

			foreach (var el in rr.GetElementCompletions (doc)) {
<<<<<<< HEAD
				items.Add (CreateCompletionItem (el, MSBuildSpecialCommitKind.Element));
=======
				items.Add (CreateCompletionItem (el, includeBracket? "<" : null));
			}

			bool allowcData = rr.LanguageElement != null && rr.LanguageElement.ValueKind != MSBuildValueKind.Nothing;
			foreach (var c in GetMiscellaneousTags (triggerLocation, nodePath, includeBracket, allowcData)) {
				items.Add (c);
>>>>>>> da9cabee
			}

			return CreateCompletionContext (items);
		}

		protected override async Task<CompletionContext> GetAttributeCompletionsAsync (
			IAsyncCompletionSession session,
			SnapshotPoint triggerLocation,
			List<XObject> nodePath,
			IAttributedXObject attributedObject,
			Dictionary<string, string> existingAtts,
			CancellationToken token)
		{
			var context = await GetSessionContext (session, triggerLocation, token);
			var rr = context.rr;
			var doc = context.doc;

			if (rr?.LanguageElement == null) {
				return CompletionContext.Empty;
			}

			var items = new List<CompletionItem> ();

			foreach (var att in rr.GetAttributeCompletions (doc, doc.ToolsVersion)) {
				if (!existingAtts.ContainsKey (att.Name)) {
<<<<<<< HEAD
					items.Add (CreateCompletionItem (att, MSBuildSpecialCommitKind.Attribute));
=======
					items.Add (CreateCompletionItem (att));
>>>>>>> da9cabee
				}
			}

			return CreateCompletionContext (items);
		}

<<<<<<< HEAD


		//Dictionary<int, string> cache = new Dictionary<int, string> ();

		protected override async Task<CompletionContext> GetAttributeValueCompletionsAsync (
			IAsyncCompletionSession session,
			SnapshotPoint triggerLocation,
			List<XObject> nodePath,
			IAttributedXObject attributedObject,
			XAttribute attribute,
			CancellationToken token)
		{
			/*if (!attribute.NameEquals ("include", true)) {
				return CompletionContext.Empty;
			}*/

			var context = await GetSessionContext (session, triggerLocation, token);
			var rr = context.rr;
			var doc = context.doc;

			if (rr == null) {
				return CompletionContext.Empty;
			}

			if (attributedObject is XElement xElement &&
				xElement.NameEquals ("PackageReference", true)) {

				switch (Regex.Replace (attribute.FriendlyPathRepresentation.ToLower (), @"[^0-9a-zA-Z]+", "")) {
				case "include":
					return await GetPackageNamesAsync (doc, rr);

				case "version":
					return await GetPackageVersionCompletions (doc, rr);//GetPackageVersionsAsync (doc, rr);
				}
			}

			return CompletionContext.Empty;
		}

		async Task<CompletionContext> GetPackageNamesAsync(MSBuildRootDocument doc,
														MSBuildResolveResult rr)
        {
			if (rr == null) {
				return CompletionContext.Empty;
			}

			var items = new List<CompletionItem> ();
			var httpClient = new HttpClient ();
			string result = null;
			var searchQuery = rr.Reference.ToString ().ToLower ();
			if (string.IsNullOrEmpty (searchQuery)) {
				return CompletionContext.Empty;
			}

			try {
				var cancellationPackage = new CancellationTokenSource (TimeSpan.FromSeconds (10));
				var packageResponse = await httpClient.GetAsync ($"https://api-v2v3search-0.nuget.org/autocomplete?q={searchQuery}&skip=0&take=100", cancellationPackage.Token);
				result = await packageResponse.Content.ReadAsStringAsync ();

			} catch (Exception) {
				return CompletionContext.Empty;
			}

			var packageJSONObject = JObject.Parse (result);
			var packageArray = (JArray)packageJSONObject["data"];

			foreach (var package in packageArray) {
				var info = package.ToString ();
				items.Add (CreateCompletionItem (new ItemInfo (info, null, null),
						MSBuildSpecialCommitKind.AttributeValue));
			}
			return new CompletionContext (ImmutableArray<CompletionItem>.Empty.AddRange (items));
		}

		async Task<CompletionContext> GetPackageVersionsAsync (MSBuildRootDocument doc,
																MSBuildResolveResult rr)
		{
			if (rr == null) {
				return CompletionContext.Empty;
			}

			var items = new List<CompletionItem> ();
			var httpClient = new HttpClient (); ;
			string result = null;
			var packageName = rr.XElement.Attributes.First.Value.ToLower ();

			if (string.IsNullOrEmpty (packageName)) {
				return CompletionContext.Empty;
			}

			try {
				//includes pre-release: https://docs.microsoft.com/en-us/nuget/api/search-query-service-resource
				var cancellationVersion = new CancellationTokenSource (TimeSpan.FromSeconds (100));
				var versionResponse = await httpClient.GetAsync ($"https://api-v2v3search-0.nuget.org/query?q={packageName}&prerelease=true", cancellationVersion.Token);
				result = await versionResponse.Content.ReadAsStringAsync ();

			} catch (Exception) {
				return CompletionContext.Empty;
			}

			var versionJSONObject = JObject.Parse (result);
			var versionArray = (JArray)versionJSONObject["data"];

			//var totalHits = (int)versionJSONObject["totalHits"];

			//Normally, it would be versionArray[0]->id == packageName
			//If it doesn't, the for loop will make sure that correct versions of that exact packageName are listed
			foreach (var version in versionArray) {
				var id = version["id"].ToString ().ToLower ();
				if (id == packageName.ToLower ()) {
					var description = version["description"].ToString ();
					foreach (var ver in version["versions"]) {
						items.Add (CreateCompletionItem (new ItemInfo (ver["version"].ToString (), description, description),
							MSBuildSpecialCommitKind.AttributeValue));
					}
					break;
				}
			}

			return new CompletionContext (ImmutableArray<CompletionItem>.Empty.AddRange (items));
		}

		CompletionItem CreateCompletionItem (BaseInfo info, MSBuildSpecialCommitKind kind)
=======
		CompletionItem CreateCompletionItem (BaseInfo info, string prefix = null)
>>>>>>> da9cabee
		{
			var image = DisplayElementFactory.GetImageElement (info);
			var item = new CompletionItem (prefix == null ? info.Name : prefix + info.Name, this, image);
			item.AddDocumentationProvider (this);
			item.Properties.AddProperty (typeof (BaseInfo), info);
			item.Properties.AddProperty (this, kind);
			//var kind = item.Properties.TryGetProperty (typeof (XmlCompletionItemKind), out XmlCompletionItemKind kind);
			return item;
		}

		Task<object> ICompletionDocumentationProvider.GetDocumentationAsync (
			IAsyncCompletionSession session, CompletionItem item,
			CancellationToken token)
		{
			if (!item.Properties.TryGetProperty<BaseInfo> (typeof (BaseInfo), out var info) || info == null) {
				return Task.FromResult<object> (null);
			}

			if (!session.Properties.TryGetProperty<MSBuildCompletionSessionContext> (typeof (MSBuildCompletionSessionContext), out var context)) {
				return Task.FromResult<object> (null);
			}

			return DisplayElementFactory.GetInfoTooltipElement (context.doc, info, context.rr, token);
		}

		public override CompletionStartData InitializeCompletion (CompletionTrigger trigger, SnapshotPoint triggerLocation, CancellationToken token)
		{
			//we don't care need a real document here we're doing very basic resolution for triggering
			var spine = GetSpineParser (triggerLocation);
			var rr = MSBuildResolver.Resolve (spine, triggerLocation.Snapshot.GetTextSource (), MSBuildRootDocument.Empty, null);
			if (rr?.LanguageElement != null) {
				var reason = ConvertReason (trigger.Reason, trigger.Character);
				if (reason.HasValue && IsPossibleExpressionCompletionContext (spine)) {
					string expression = GetAttributeOrElementValueToCaret (spine, triggerLocation);
					var triggerState = GetTriggerState (
						expression,
						reason.Value,
						trigger.Character,
						rr.IsCondition (),
						out int triggerLength,
						out ExpressionNode _,
						out var _,
						out IReadOnlyList<ExpressionNode> _
					);
					if (triggerState != TriggerState.None) {
						return new CompletionStartData (CompletionParticipation.ProvidesItems, new SnapshotSpan (triggerLocation.Snapshot, triggerLocation.Position - triggerLength, triggerLength));
					}
				}
			}

			return base.InitializeCompletion (trigger, triggerLocation, token);
		}

		static TriggerReason? ConvertReason (CompletionTriggerReason reason, char typedChar)
		{
			switch (reason) {
			case CompletionTriggerReason.Insertion:
				if (typedChar != '\0')
					return TriggerReason.TypedChar;
				break;
			case CompletionTriggerReason.Backspace:
				return TriggerReason.Backspace;
			case CompletionTriggerReason.Invoke:
			case CompletionTriggerReason.InvokeAndCommitIfUnique:
				return TriggerReason.Invocation;
			}
			return null;
		}

		public override async Task<CompletionContext> GetCompletionContextAsync (IAsyncCompletionSession session, CompletionTrigger trigger, SnapshotPoint triggerLocation, SnapshotSpan applicableToSpan, CancellationToken token)
		{
			var context = await GetSessionContext (session, triggerLocation, token);
			var rr = context.rr;
			var doc = context.doc;
			var spine = context.spine;

			if (rr?.LanguageElement != null) {
				var reason = ConvertReason (trigger.Reason, trigger.Character);
				if (reason.HasValue && IsPossibleExpressionCompletionContext (spine)) {
					string expression = GetAttributeOrElementValueToCaret (spine, triggerLocation);
					var triggerState = GetTriggerState (
						expression,
						reason.Value,
						trigger.Character,
						rr.IsCondition (),
						out int triggerLength,
						out ExpressionNode triggerExpression,
						out var listKind,
						out IReadOnlyList<ExpressionNode> comparandVariables
					);
					if (triggerState != TriggerState.None) {
						var info = rr.GetElementOrAttributeValueInfo (doc);
						if (info != null && info.ValueKind != MSBuildValueKind.Nothing) {
							return await GetExpressionCompletionsAsync (info, triggerState, listKind, triggerLength, triggerExpression, comparandVariables, rr, triggerLocation, doc, token);
						}
					}
				}
			}

			return await base.GetCompletionContextAsync (session, trigger, triggerLocation, applicableToSpan, token);
		}
		/*
		async Task<CompletionContext> GetPackageNameCompletions (MSBuildRootDocument doc, MSBuildResolveResult rr, int startIdx, int triggerLength)
		{
			return await GetPackageNamesAsync (rr, doc);
		}*/


		async Task<CompletionContext> GetPackageVersionCompletions (MSBuildRootDocument doc, MSBuildResolveResult rr)
		{
			var packageId = rr.XElement.Attributes.FirstOrDefault (a => a.Name.Name == "Include")?.Value;
			if (string.IsNullOrEmpty (packageId)) {
				return null;
			}

			var tfm = doc.GetTargetFrameworkNuGetSearchParameter ();
			var search = provider.PackageSearchManager.SearchPackageVersions (packageId.ToLower (), tfm);
			var tcs = new TaskCompletionSource<object> ();
			search.Updated += (s, e) => { if (search.RemainingFeeds.Count == 0) tcs.TrySetResult (null); };
			await tcs.Task;

			//FIXME should we deduplicate?
			var items = new List<CompletionItem> ();
			foreach (var result in search.Results) {
				items.Add (CreateNuGetVersionCompletionItem (result.Item1, result.Item2, MSBuildSpecialCommitKind.AttributeValue));
			}

			return CreateCompletionContext (items);
		}

		//FIXME: SDK version completion
		//FIXME: enumerate SDKs from NuGet
		Task<CompletionContext> GetSdkCompletions (MSBuildRootDocument doc, CancellationToken token)
		{
			return Task.Run (() => {
				var items = new List<CompletionItem> ();
				var sdks = new HashSet<string> ();

				foreach (var sdk in doc.RuntimeInformation.GetRegisteredSdks ()) {
					if (sdks.Add (sdk.Name)) {
						items.Add (CreateSdkCompletionItem (sdk));
					}
				}

				//FIXME we should be able to cache these
				var sdksPath = doc.RuntimeInformation.SdksPath;
				if (sdksPath != null) {
					AddSdksFromDir (sdksPath);
				}

				var dotNetSdkPath = doc.RuntimeInformation.GetSdkPath (new SdkReference ("Microsoft.NET.Sdk", null, null), null, null);
				if (dotNetSdkPath != null) {
					dotNetSdkPath = Path.GetDirectoryName (Path.GetDirectoryName (dotNetSdkPath));
					if (sdksPath == null || Path.GetFullPath (dotNetSdkPath) != Path.GetFullPath (sdksPath)) {
						AddSdksFromDir (dotNetSdkPath);
					}
				}

				void AddSdksFromDir (string sdkDir)
				{
					foreach (var dir in Directory.GetDirectories (sdkDir)) {
						string name = Path.GetFileName (dir);
						var targetsFileExists = File.Exists (Path.Combine (dir, "Sdk", "Sdk.targets"));
							if (targetsFileExists && sdks.Add (name)) {
								items.Add (CreateSdkCompletionItem (new SdkInfo (name, null, Path.Combine (dir, name))));
							}
						}
					}

					return CreateCompletionContext (items);
				}, token);
		}

		async Task<CompletionContext> GetExpressionCompletionsAsync (
			ValueInfo info, TriggerState triggerState, ListKind listKind,
			int triggerLength, ExpressionNode triggerExpression,
			IReadOnlyList<ExpressionNode> comparandVariables,
			MSBuildResolveResult rr, SnapshotPoint triggerLocation,
			MSBuildRootDocument doc, CancellationToken token)
		{
			var kind = info.InferValueKindIfUnknown ();

			if (!ValidateListPermitted (listKind, kind)) {
				return CompletionContext.Empty;
			}

			bool allowExpressions = kind.AllowExpressions ();

			kind = kind.GetScalarType ();

			if (kind == MSBuildValueKind.Data || kind == MSBuildValueKind.Nothing) {
				return CompletionContext.Empty;
			}

			bool isValue = triggerState == TriggerState.Value;

			var items = new List<CompletionItem> ();

			if (comparandVariables != null && isValue) {
<<<<<<< HEAD
				foreach (var ci in ExpressionCompletion.GetComparandCompletions (doc, comparandVariables)) {
					items.Add (CreateCompletionItem (ci, MSBuildSpecialCommitKind.AttributeValue));
=======
				foreach (var ci in GetComparandCompletions (doc, comparandVariables)) {
					items.Add (CreateCompletionItem (ci));
>>>>>>> da9cabee
				}
			}

			if (isValue) {
				switch (kind) {
				case MSBuildValueKind.NuGetID:
					return await GetPackageNamesAsync (doc, rr);//GetPackageNameCompletions (doc, rr, triggerLocation.Position - triggerLength, triggerLength);
				case MSBuildValueKind.NuGetVersion:
					return await GetPackageVersionCompletions (doc, rr);
				case MSBuildValueKind.Sdk:
				case MSBuildValueKind.SdkWithVersion:
					return await GetSdkCompletions (doc, token);
				case MSBuildValueKind.Guid:
					items.Add (CreateSpecialItem ("New GUID", "Inserts a new GUID", KnownImages.Add, MSBuildSpecialCommitKind.NewGuid));
					break;
				case MSBuildValueKind.Lcid:
					items.AddRange (GetLcidCompletions ());
					break;
				}
			}

			//TODO: better metadata support
			IEnumerable<BaseInfo> cinfos;
			if (info.Values != null && info.Values.Count > 0 && isValue) {
				cinfos = info.Values;
			} else {
				//FIXME: can we avoid awaiting this unless we actually need to resolve a function? need to propagate async downwards
				await provider.FunctionTypeProvider.EnsureInitialized (token);
				cinfos = ExpressionCompletion.GetCompletionInfos (rr, triggerState, kind, triggerExpression, triggerLength, doc, provider.FunctionTypeProvider);
			}

			if (cinfos != null) {
				foreach (var ci in cinfos) {
<<<<<<< HEAD
					items.Add (CreateCompletionItem (ci, MSBuildSpecialCommitKind.AttributeValue));
=======
					items.Add (CreateCompletionItem (ci));
>>>>>>> da9cabee
				}
			}

			if ((allowExpressions && isValue) || triggerState == TriggerState.BareFunctionArgumentValue) {
				items.Add (CreateSpecialItem ("$(", "Property reference", KnownImages.MSBuildProperty, MSBuildSpecialCommitKind.PropertyReference));
			}

			if (allowExpressions && isValue) {
				items.Add (CreateSpecialItem ("@(", "Item reference", KnownImages.MSBuildItem, MSBuildSpecialCommitKind.ItemReference));
				if (IsMetadataAllowed (triggerExpression, rr)) {
					items.Add (CreateSpecialItem ("@(", "Item reference", KnownImages.MSBuildItem, MSBuildSpecialCommitKind.ItemReference));
				}
			}

			if (items.Count > 0) {
				return CreateCompletionContext (items);
			}

			return CompletionContext.Empty;
		}

		//FIXME: improve logic for determining where metadata is permitted
		bool IsMetadataAllowed (ExpressionNode triggerExpression, MSBuildResolveResult rr)
		{
			//if any a parent node is an item transform or function, metadata is allowed
			if (triggerExpression != null) {
				var node = triggerExpression.Find (triggerExpression.Length);
				while (node != null) {
					if (node is ExpressionItemTransform || node is ExpressionItemFunctionInvocation) {
						return true;
					}
					node = node.Parent;
				}
			}

			if (rr.LanguageAttribute != null) {
				switch (rr.LanguageAttribute.SyntaxKind) {
				// metadata attributes on items can refer to other metadata on the items
				case MSBuildSyntaxKind.Item_Metadata:
				// task params can refer to metadata in batched items
				case MSBuildSyntaxKind.Task_Parameter:
				// target inputs and outputs can use metadata from each other's items
				case MSBuildSyntaxKind.Target_Inputs:
				case MSBuildSyntaxKind.Target_Outputs:
					return true;
				//conditions on metadata elements can refer to metadata on the items
				case MSBuildSyntaxKind.Metadata_Condition:
					return true;
				}
			}

			if (rr.LanguageElement != null) {
				switch (rr.LanguageElement.SyntaxKind) {
				// metadata elements can refer to other metadata in the items
				case MSBuildSyntaxKind.Metadata:
					return true;
				}
			}
			return false;
		}

		CompletionItem CreateSpecialItem (string text, string description, KnownImages image, MSBuildSpecialCommitKind kind)
		{
			var item = new CompletionItem (text, this, DisplayElementFactory.GetImageElement (image));
			item.Properties.AddProperty (typeof (MSBuildSpecialCommitKind), kind);
			item.AddDocumentation (description);
			return item;
		}

		KnownImages GetPackageImageId (FeedKind kind)
		{
			switch (kind) {
			case FeedKind.Local: return KnownImages.FolderClosed;
			case FeedKind.NuGet: return KnownImages.NuGet;
			default: return KnownImages.GenericNuGetPackage;
			}
		}

		CompletionItem CreateNuGetVersionCompletionItem (string version, FeedKind kind, MSBuildSpecialCommitKind mSBuildSpecialCommitKind)
		{
			var kindImage = DisplayElementFactory.GetImageElement (GetPackageImageId (kind));
			var item = new CompletionItem (version, this, kindImage);
			item.Properties.AddProperty (this, mSBuildSpecialCommitKind);
			return item;
		}

		CompletionItem CreateSdkCompletionItem (SdkInfo info)
		{
			var img = DisplayElementFactory.GetImageElement (KnownImages.Sdk);
			var item = new CompletionItem (info.Name, this, img);
			//FIXME better tooltips for SDKs
			item.AddDocumentation (info.Path);
			return item;
		}

		IEnumerable<CompletionItem> GetLcidCompletions ()
		{
			var imageEl = DisplayElementFactory.GetImageElement (KnownImages.Constant);
			foreach (var culture in System.Globalization.CultureInfo.GetCultures (System.Globalization.CultureTypes.AllCultures)) {
				string name = culture.Name;
				string id = culture.LCID.ToString ();
				string display = culture.DisplayName;
				string displayText = $"{id} - ({display})";
				yield return new CompletionItem (displayText, this, imageEl, ImmutableArray<CompletionFilter>.Empty, string.Empty, id, id, displayText, ImmutableArray<ImageElement>.Empty);
			}
		}
	}

	enum MSBuildSpecialCommitKind
	{
		NewGuid,
		PropertyReference,
		ItemReference,
<<<<<<< HEAD
		Element,
		Attribute,
		AttributeValue
=======
		MetadataReference
>>>>>>> da9cabee
	}
}<|MERGE_RESOLUTION|>--- conflicted
+++ resolved
@@ -27,14 +27,9 @@
 using MonoDevelop.Xml.Dom;
 using MonoDevelop.Xml.Editor.Completion;
 using MonoDevelop.Xml.Parser;
-using System;
-using System.IO;
 using Newtonsoft.Json.Linq;
 using System.Runtime.InteropServices;
 using System.Net.Http.Headers;
-using Microsoft.Build.Framework;
-using ProjectFileTools.NuGetSearch.Feeds;
-
 using ProjectFileTools.NuGetSearch.Feeds;
 
 using static MonoDevelop.MSBuild.Language.ExpressionCompletion;
@@ -98,16 +93,12 @@
 			var items = new List<CompletionItem> ();
 
 			foreach (var el in rr.GetElementCompletions (doc)) {
-<<<<<<< HEAD
-				items.Add (CreateCompletionItem (el, MSBuildSpecialCommitKind.Element));
-=======
-				items.Add (CreateCompletionItem (el, includeBracket? "<" : null));
+				items.Add (CreateCompletionItem (el, MSBuildSpecialCommitKind.Element, includeBracket? "<" : null));
 			}
 
 			bool allowcData = rr.LanguageElement != null && rr.LanguageElement.ValueKind != MSBuildValueKind.Nothing;
 			foreach (var c in GetMiscellaneousTags (triggerLocation, nodePath, includeBracket, allowcData)) {
 				items.Add (c);
->>>>>>> da9cabee
 			}
 
 			return CreateCompletionContext (items);
@@ -133,19 +124,12 @@
 
 			foreach (var att in rr.GetAttributeCompletions (doc, doc.ToolsVersion)) {
 				if (!existingAtts.ContainsKey (att.Name)) {
-<<<<<<< HEAD
 					items.Add (CreateCompletionItem (att, MSBuildSpecialCommitKind.Attribute));
-=======
-					items.Add (CreateCompletionItem (att));
->>>>>>> da9cabee
 				}
 			}
 
 			return CreateCompletionContext (items);
 		}
-
-<<<<<<< HEAD
-
 
 		//Dictionary<int, string> cache = new Dictionary<int, string> ();
 
@@ -267,10 +251,7 @@
 			return new CompletionContext (ImmutableArray<CompletionItem>.Empty.AddRange (items));
 		}
 
-		CompletionItem CreateCompletionItem (BaseInfo info, MSBuildSpecialCommitKind kind)
-=======
-		CompletionItem CreateCompletionItem (BaseInfo info, string prefix = null)
->>>>>>> da9cabee
+		CompletionItem CreateCompletionItem (BaseInfo info, MSBuildSpecialCommitKind kind, string prefix = null)
 		{
 			var image = DisplayElementFactory.GetImageElement (info);
 			var item = new CompletionItem (prefix == null ? info.Name : prefix + info.Name, this, image);
@@ -470,13 +451,8 @@
 			var items = new List<CompletionItem> ();
 
 			if (comparandVariables != null && isValue) {
-<<<<<<< HEAD
 				foreach (var ci in ExpressionCompletion.GetComparandCompletions (doc, comparandVariables)) {
 					items.Add (CreateCompletionItem (ci, MSBuildSpecialCommitKind.AttributeValue));
-=======
-				foreach (var ci in GetComparandCompletions (doc, comparandVariables)) {
-					items.Add (CreateCompletionItem (ci));
->>>>>>> da9cabee
 				}
 			}
 
@@ -510,11 +486,7 @@
 
 			if (cinfos != null) {
 				foreach (var ci in cinfos) {
-<<<<<<< HEAD
 					items.Add (CreateCompletionItem (ci, MSBuildSpecialCommitKind.AttributeValue));
-=======
-					items.Add (CreateCompletionItem (ci));
->>>>>>> da9cabee
 				}
 			}
 
@@ -628,12 +600,9 @@
 		NewGuid,
 		PropertyReference,
 		ItemReference,
-<<<<<<< HEAD
 		Element,
 		Attribute,
-		AttributeValue
-=======
+		AttributeValue,
 		MetadataReference
->>>>>>> da9cabee
 	}
 }